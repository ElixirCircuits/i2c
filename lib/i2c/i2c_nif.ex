defmodule ElixirCircuits.I2C.Nif do
  @on_load {:load_nif, 0}
  @compile {:autoload, false}

  require Logger

  @doc """
  Elixir interface to I2C Natively Implemented Funtions (NIFs)
  """

  def load_nif() do
<<<<<<< HEAD
    nif_binary = Application.app_dir(:i2c, "priv/i2c_nif")

    case :erlang.load_nif(to_charlist(nif_binary), 0) do
      {:error, reason} ->
        IO.puts("Error: " <> to_string(reason) <> " Loading: " <> nif_binary)
=======
    nif_binary = Application.app_dir(:elixir_circuits_i2c, "priv/i2c_nif")

    case :erlang.load_nif(to_charlist(nif_binary), 0) do
      {:error, reason} ->
        Logger.error(
          "ElixirCircuits.I2CError: load_nif(#{nif_binary}) failed with #{inspect(reason)}"
        )
>>>>>>> 3c8729b1

      _ ->
        :ok
    end
  end

  def open(_device, _address) do
    :erlang.nif_error(:nif_not_loaded)
  end

  def read(_ref, _count) do
    :erlang.nif_error(:nif_not_loaded)
  end

  def read_device(_ref, _address, _count) do
    :erlang.nif_error(:nif_not_loaded)
  end

  def write(_ref, _data) do
    :erlang.nif_error(:nif_not_loaded)
  end

  def write_device(_ref, _address, _data) do
    :erlang.nif_error(:nif_not_loaded)
  end

  def write_read(_ref, _write_data, _read_count) do
    :erlang.nif_error(:nif_not_loaded)
  end

  def write_read_device(_ref, _address, _write_data, _read_count) do
    :erlang.nif_error(:nif_not_loaded)
  end

  def close(_ref) do
    :erlang.nif_error(:nif_not_loaded)
  end
end<|MERGE_RESOLUTION|>--- conflicted
+++ resolved
@@ -9,13 +9,6 @@
   """
 
   def load_nif() do
-<<<<<<< HEAD
-    nif_binary = Application.app_dir(:i2c, "priv/i2c_nif")
-
-    case :erlang.load_nif(to_charlist(nif_binary), 0) do
-      {:error, reason} ->
-        IO.puts("Error: " <> to_string(reason) <> " Loading: " <> nif_binary)
-=======
     nif_binary = Application.app_dir(:elixir_circuits_i2c, "priv/i2c_nif")
 
     case :erlang.load_nif(to_charlist(nif_binary), 0) do
@@ -23,7 +16,6 @@
         Logger.error(
           "ElixirCircuits.I2CError: load_nif(#{nif_binary}) failed with #{inspect(reason)}"
         )
->>>>>>> 3c8729b1
 
       _ ->
         :ok
